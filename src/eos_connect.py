"""
This module fetches energy data from OpenHAB, processes it, and creates a load profile.
"""

import os
import sys
from datetime import datetime, timedelta
import time
import logging
import json
import threading
import pytz
import requests
from flask import Flask, Response, render_template_string, request
from gevent.pywsgi import WSGIServer
from version import __version__
from config import ConfigManager
from interfaces.base_control import BaseControl
from interfaces.load_interface import LoadInterface
from interfaces.battery_interface import BatteryInterface
from interfaces.inverter_fronius import FroniusWR
from interfaces.evcc_interface import EvccInterface
from interfaces.eos_interface import EosInterface
from interfaces.price_interface import PriceInterface
from interfaces.mqtt_interface import MqttInterface

EOS_TGT_DURATION = 48
EOS_API_GET_PV_FORECAST = "https://api.akkudoktor.net/forecast"


###################################################################################################
# Custom formatter to use the configured timezone
class TimezoneFormatter(logging.Formatter):
    """
    A custom logging formatter that formats log timestamps according to a specified timezone.
    """

    def __init__(self, fmt=None, datefmt=None, tz=None):
        super().__init__(fmt, datefmt)
        self.tz = tz

    def formatTime(self, record, datefmt=None):
        # Convert the record's timestamp to the configured timezone
        record_time = datetime.fromtimestamp(record.created, self.tz)
        return record_time.strftime(datefmt or self.default_time_format)


###################################################################################################
LOGLEVEL = logging.DEBUG  # start before reading the config file
logger = logging.getLogger(__name__)
formatter = logging.Formatter(
    "%(asctime)s %(levelname)s %(message)s", "%Y-%m-%d %H:%M:%S"
)
streamhandler = logging.StreamHandler(sys.stdout)

streamhandler.setFormatter(formatter)
logger.addHandler(streamhandler)
logger.setLevel(LOGLEVEL)
logger.info("[Main] Starting eos_connect - version: %s", __version__)
###################################################################################################
base_path = os.path.dirname(os.path.abspath(__file__))
# get param to set a specific path
if len(sys.argv) > 1:
    current_dir = sys.argv[1]
else:
    current_dir = base_path
###################################################################################################
config_manager = ConfigManager(current_dir)
time_zone = pytz.timezone(config_manager.config["time_zone"])

LOGLEVEL = config_manager.config["log_level"].upper()
logger.setLevel(LOGLEVEL)
formatter = TimezoneFormatter(
    "%(asctime)s %(levelname)s %(message)s", "%Y-%m-%d %H:%M:%S", tz=time_zone
)
streamhandler.setFormatter(formatter)
logger.info(
    "[Main] set user defined time zone to %s and loglevel to %s",
    config_manager.config["time_zone"],
    LOGLEVEL,
)
# initialize eos interface
eos_interface = EosInterface(
    eos_server=config_manager.config["eos"]["server"],
    eos_port=config_manager.config["eos"]["port"],
    timezone=time_zone,
)
# initialize base control
base_control = BaseControl(config_manager.config, time_zone)
# initialize the inverter interface
inverter_interface = None
if config_manager.config["inverter"]["type"] == "fronius_gen24":
    inverter_config = {
        "address": config_manager.config["inverter"]["address"],
        "max_grid_charge_rate": config_manager.config["inverter"][
            "max_grid_charge_rate"
        ],
        "max_pv_charge_rate": config_manager.config["inverter"]["max_pv_charge_rate"],
        "user": config_manager.config["inverter"]["user"],
        "password": config_manager.config["inverter"]["password"],
    }
    inverter_interface = FroniusWR(inverter_config)
else:
    logger.info(
        "[Inverter] Inverter type %s - no external connection."
        + " Changing to show only mode.",
        config_manager.config["inverter"]["type"],
    )


# callback function for evcc interface
def charging_state_callback(new_state):
    """
    Callback function that gets triggered when the charging state changes.
    """
    # update the base control with the new charging state
    base_control.set_current_evcc_charging_state(evcc_interface.get_charging_state())
    base_control.set_current_evcc_charging_mode(evcc_interface.get_charging_mode())
    logger.info("[MAIN] EVCC Event - Charging state changed to: %s", new_state)
    change_control_state()


# callback function for battery interface
def battery_state_callback():
    """
    Callback function that gets triggered when the battery state changes.
    """
    logger.debug(
        "[MAIN] Battery Event - State of charge changed to: %s",
        battery_interface.get_current_soc(),
    )
    # update the base control with the new battery state of charge
    change_control_state()


# callback function for mqtt interface
def mqtt_control_callback(command):
    """
    Handles MQTT control commands by parsing the command dictionary and updating the system's state.

    Args:
        command (dict): Contains "duration" (str, "HH:MM"), "mode" (str/int),
        and "grid_charge_power" (str/int).

    Side Effects:
        - Updates base control mode override.
        - Publishes updated control topics to MQTT.
        - Logs the event and triggers a control state change.
    """
    # Default to "02:00" if empty or None
    duration_string = command.get("duration", "02:00") or "02:00"
    duration_hh = duration_string.split(":")[0]
    duration_mm = duration_string.split(":")[1]
    duration = int(duration_hh) * 60 + int(duration_mm)
    # Default to 0 if empty or None
    charge_power = command.get("charge_power", 0) or 0
    charge_power = int(charge_power) / 1000  # convert to kW
    # update the base control with the new charging state
    base_control.set_mode_override(int(command["mode"]), duration, charge_power)
    mqtt_interface.update_publish_topics(
        {
            "control/override_charge_power": {"value": charge_power * 1000},
            "control/override_active": {
                "value": base_control.get_override_active_and_endtime()[0]
            },
            "control/override_end_time": {
                "value": (
                    datetime.fromtimestamp(
                        base_control.get_override_active_and_endtime()[1], time_zone
                    )
                ).isoformat()
            },
        }
    )
    logger.info("[MAIN] MQTT Event - control command to: %s", command["mode"])
    change_control_state()


mqtt_interface = MqttInterface(
    config_mqtt=config_manager.config["mqtt"], on_mqtt_command=mqtt_control_callback
)

evcc_interface = EvccInterface(
    url=config_manager.config["evcc"]["url"],
    update_interval=10,
    on_charging_state_change=charging_state_callback,
)

# intialize the load interface
load_interface = LoadInterface(
    config_manager.config.get("load", {}).get("source", ""),
    config_manager.config.get("load", {}).get("url", ""),
    config_manager.config.get("load", {}).get("load_sensor", ""),
    config_manager.config.get("load", {}).get("car_charge_load_sensor", ""),
    config_manager.config.get("load", {}).get("access_token", ""),
    time_zone,
)

battery_interface = BatteryInterface(
    config_manager.config.get("battery", {}).get("source", ""),
    config_manager.config.get("battery", {}).get("url", ""),
    config_manager.config.get("battery", {}).get("soc_sensor", ""),
    config_manager.config.get("battery", {}).get("access_token", ""),
    config_manager.config.get("battery", {}),
    on_bat_max_changed=battery_state_callback,
)

price_interface = PriceInterface(
    config_manager.config["price"]["source"],
    config_manager.config["price"]["token"],
    config_manager.config["price"]["feed_in_price"],
    config_manager.config["price"]["negative_price_switch"],
)


def create_forecast_request(pv_config_entry):
    """
    Creates a forecast request URL for the EOS server.
    """
    horizont_string = ""
    if pv_config_entry["horizont"] != "":
        horizont_string = "&horizont=" + str(pv_config_entry["horizont"])
    return (
        EOS_API_GET_PV_FORECAST
        + "?lat="
        + str(pv_config_entry["lat"])
        + "&lon="
        + str(pv_config_entry["lon"])
        + "&azimuth="
        + str(pv_config_entry["azimuth"])
        + "&tilt="
        + str(pv_config_entry["tilt"])
        + "&power="
        + str(pv_config_entry["power"])
        + "&powerInverter="
        + str(pv_config_entry["powerInverter"])
        + "&inverterEfficiency="
        + str(pv_config_entry["inverterEfficiency"])
        + horizont_string
    )


def get_pv_forecast(tgt_value="power", pv_config_entry=None, tgt_duration=24):
    """
    Fetches the PV forecast data from the EOS API and processes it to extract
    power and temperature values for the specified duration starting from the current hour.
    """
    if pv_config_entry is None:
        logger.error("[FORECAST] No PV config entry provided.")
        return []
    forecast_request_payload = create_forecast_request(pv_config_entry)
    # print(forecast_request_payload)
    try:
        response = requests.get(forecast_request_payload, timeout=10)
        response.raise_for_status()
        day_values = response.json()
        day_values = day_values["values"]
    except requests.exceptions.Timeout:
        logger.error("[FORECAST] Request timed out while fetching PV forecast.")
        return []
    except requests.exceptions.RequestException as e:
        logger.error("[FORECAST] Request failed while fetching PV forecast: %s", e)
        return []

    forecast_values = []
    # current_time = datetime.now(time_zone).astimezone()
    current_time = (
        datetime.now(time_zone)
        .replace(hour=0, minute=0, second=0, microsecond=0)
        .astimezone()
    )
    end_time = current_time + timedelta(hours=tgt_duration)

    for forecast_entry in day_values:
        for forecast in forecast_entry:
            entry_time = datetime.fromisoformat(forecast["datetime"]).astimezone()
            if current_time <= entry_time < end_time:
                value = forecast.get(tgt_value, 0)
                # if power is negative, set it to 0 (fixing wrong values form api)
                if tgt_value == "power" and value < 0:
                    value = 0
                forecast_values.append(value)
    request_type = "PV forecast"
    pv_config_name = "for " + pv_config_entry["name"]
    if tgt_value == "temperature":
        request_type = "Temperature forecast"
        pv_config_name = ""
    logger.info(
        "[FORECAST] %s fetched successfully %s",
        request_type,
        pv_config_name,
    )
    # fix for time changes e.g. western europe then fill or reduce the array to 48 values
    if len(forecast_values) > tgt_duration:
        forecast_values = forecast_values[:tgt_duration]
        logger.debug(
            "[FORECAST] Day of time change %s values reduced to %s for %s",
            request_type,
            tgt_duration,
            pv_config_name,
        )
    elif len(forecast_values) < tgt_duration:
        forecast_values.extend(
            [forecast_values[-1]] * (tgt_duration - len(forecast_values))
        )
        logger.debug(
            "[FORECAST] Day of time change %s values extended to %s for %s",
            request_type,
            tgt_duration,
            pv_config_name,
        )
    return forecast_values


def get_summarized_pv_forecast(tgt_duration=24):
    """
    requesting pv forecast freach config entry and summarize the values
    """
    forecast_values = []
    for config_entry in config_manager.config["pv_forecast"]:
        logger.debug("[FORECAST] fetching forecast for %s", config_entry["name"])
        forecast = get_pv_forecast("power", config_entry, tgt_duration)
        # print("values for " + config_entry+ " -> ")
        # print(forecast)
        if not forecast_values:
            forecast_values = forecast
        else:
            forecast_values = [x + y for x, y in zip(forecast_values, forecast)]
    return forecast_values


# summarize all date
def create_optimize_request():
    """
    Creates an optimization request payload for energy management systems.

    Args:
        api_version (str): The API version to use for the request. Defaults to "new".

    Returns:
        dict: A dictionary containing the payload for the optimization request.
    """

    def get_ems_data():
        return {
            "pv_prognose_wh": get_summarized_pv_forecast(EOS_TGT_DURATION),
            "strompreis_euro_pro_wh": price_interface.get_current_prices(),
            "einspeiseverguetung_euro_pro_wh": price_interface.get_current_feedin_prices(),
            "preis_euro_pro_wh_akku": config_manager.config["battery"][
                "price_euro_per_wh_accu"
            ],
            "gesamtlast": load_interface.get_load_profile(EOS_TGT_DURATION),
        }

    def get_pv_akku_data():
        akku_object = {
            "capacity_wh": config_manager.config["battery"]["capacity_wh"],
            "charging_efficiency": config_manager.config["battery"][
                "charge_efficiency"
            ],
            "discharging_efficiency": config_manager.config["battery"][
                "discharge_efficiency"
            ],
            "max_charge_power_w": config_manager.config["battery"][
                "max_charge_power_w"
            ],
            "initial_soc_percentage": round(battery_interface.get_current_soc()),
            "min_soc_percentage": config_manager.config["battery"][
                "min_soc_percentage"
            ],
            "max_soc_percentage": config_manager.config["battery"][
                "max_soc_percentage"
            ],
        }
        if eos_interface.get_eos_version() == ">=2025-04-09":
            akku_object = {"device_id": "battery1", **akku_object}
        return akku_object

    def get_wechselrichter_data():
        wechselrichter_object = {
            "max_power_wh": config_manager.config["inverter"]["max_pv_charge_rate"],
        }
        if eos_interface.get_eos_version() == ">=2025-04-09":
            wechselrichter_object = {
                "device_id": "inverter1",
                **wechselrichter_object,
            }  # at top
            wechselrichter_object["battery_id"] = "battery1"  # at the bottom
        return wechselrichter_object

    def get_eauto_data():
        eauto_object = {
            "capacity_wh": 27000,
            "charging_efficiency": 0.90,
            "discharging_efficiency": 0.95,
            "max_charge_power_w": 7360,
            "initial_soc_percentage": 50,
            "min_soc_percentage": 5,
            "max_soc_percentage": 100,
        }
        if eos_interface.get_eos_version() == ">=2025-04-09":
            eauto_object = {"device_id": "ev1", **eauto_object}
        return eauto_object

    def get_dishwasher_data():
        dishwaser_object = {"consumption_wh": 1, "duration_h": 1}
        if eos_interface.get_eos_version() == ">=2025-04-09":
            dishwaser_object = {"device_id": "dishwasher1", **dishwaser_object}
        return dishwaser_object

    payload = {
        "ems": get_ems_data(),
        "pv_akku": get_pv_akku_data(),
        "inverter": get_wechselrichter_data(),
        "eauto": get_eauto_data(),
        "dishwasher": get_dishwasher_data(),
        "temperature_forecast": get_pv_forecast(
            tgt_value="temperature",
            pv_config_entry=config_manager.config["pv_forecast"][0],
            tgt_duration=EOS_TGT_DURATION,
        ),
        "start_solution": eos_interface.get_last_start_solution(),
    }
    logger.debug(
        "[Main] optimize request payload - startsolution: %s", payload["start_solution"]
    )
    return payload


def setting_control_data(ac_charge_demand_rel, dc_charge_demand_rel, discharge_allowed):
    """
    Process the optimized response from EOS and update the load interface.

    Args:
        ac_charge_demand_rel (float): The relative AC charge demand.
        dc_charge_demand_rel (float): The relative DC charge demand.
        discharge_allowed (bool): Whether discharge is allowed (True/False).
    """
    base_control.set_current_ac_charge_demand(ac_charge_demand_rel)
    base_control.set_current_dc_charge_demand(dc_charge_demand_rel)
    base_control.set_current_discharge_allowed(bool(discharge_allowed))
    mqtt_interface.update_publish_topics(
        {
            "control/eos_ac_charge_demand": {
                "value": base_control.get_current_ac_charge_demand()
            },
            "control/eos_dc_charge_demand": {
                "value": base_control.get_current_dc_charge_demand()
            },
            "control/eos_discharge_allowed": {
                "value": base_control.get_current_discharge_allowed()
            },
        }
    )
    # set the current battery state of charge
    base_control.set_current_battery_soc(battery_interface.get_current_soc())
    # getting the current charging state from evcc
    base_control.set_current_evcc_charging_state(evcc_interface.get_charging_state())
    base_control.set_current_evcc_charging_mode(evcc_interface.get_charging_mode())


def change_control_state():
    """
    Adjusts the control state of the inverter based on the current overall state.

    This function checks the current overall state of the inverter and performs
    the corresponding action. The possible states and their actions are:
    - MODE_CHARGE_FROM_GRID (state 0): Sets the inverter to charge from the grid
      with the specified AC charge demand.
    - MODE_AVOID_DISCHARGE (state 1): Sets the inverter to avoid discharge.
    - MODE_DISCHARGE_ALLOWED (state 2): Sets the inverter to allow discharge.
    - Uninitialized state (state < 0): Logs a warning indicating that the inverter
      mode is not initialized yet.

    Returns:
        bool: True if the state was changed recently and an action was performed,
              False otherwise.
    """
    inverter_en = False
    if config_manager.config["inverter"]["type"] == "fronius_gen24":
        inverter_en = True

    current_overall_state = base_control.get_current_overall_state_number()
    current_overall_state_text = base_control.get_current_overall_state()

    mqtt_interface.update_publish_topics(
        {
            "control/overall_state": {
                "value": base_control.get_current_overall_state_number()
            },
            "optimization/state": {
                "value": optimization_scheduler.get_current_state()["request_state"]
            },
            # "control/override_remain_time": {"value": "01:00"},
            # "control/override_charge_power": {
            #     "value": base_control.get_current_ac_charge_demand()
            # },
            "control/override_active": {
                "value": base_control.get_override_active_and_endtime()[0]
            },
            "control/override_end_time": {
                "value": (
                    datetime.fromtimestamp(
                        base_control.get_override_active_and_endtime()[1], time_zone
                    )
                ).isoformat()
            },
            "battery/soc": {"value": battery_interface.get_current_soc()},
            "battery/remaining_energy": {
                "value": battery_interface.get_current_usable_capacity()
            },
            "battery/dyn_max_charge_power": {
                "value": battery_interface.get_max_charge_power()
            },
            "status": {"value": "online"},
        }
    )

    # get the current ac/dc charge demand and for setting to inverter according
    # to the max dynamic charge power of the battery based on SOC
    tgt_ac_charge_power = min(
        base_control.get_current_ac_charge_demand(),
        round(battery_interface.get_max_charge_power()),
    )
    tgt_dc_charge_power = min(
        base_control.get_current_dc_charge_demand(),
        round(battery_interface.get_max_charge_power()),
    )

    base_control.set_current_bat_charge_max(
        max(tgt_ac_charge_power, tgt_dc_charge_power)
    )

    # Check if the overall state of the inverter was changed recently
    if base_control.was_overall_state_changed_recently(180):
        logger.debug("[Main] Overall state changed recently")
        # MODE_CHARGE_FROM_GRID
        if current_overall_state == 0:
            if inverter_en:
                inverter_interface.set_mode_force_charge(tgt_ac_charge_power)
            logger.info(
                "[Main] Inverter mode set to %s with %s W (_____|||||_____)",
                current_overall_state_text,
                tgt_ac_charge_power,
            )
        # MODE_AVOID_DISCHARGE
        elif current_overall_state == 1:
            if inverter_en:
                inverter_interface.set_mode_avoid_discharge()
            logger.info(
                "[Main] Inverter mode set to %s (_____-----_____)",
                current_overall_state_text,
            )
        # MODE_DISCHARGE_ALLOWED
        elif current_overall_state == 2:
            if inverter_en:
                inverter_interface.api_set_max_pv_charge_rate(tgt_dc_charge_power)
                inverter_interface.set_mode_allow_discharge()
            logger.info(
                "[Main] Inverter mode set to %s (_____+++++_____)",
                current_overall_state_text,
            )
        # MODE_AVOID_DISCHARGE_EVCC_FAST
        elif current_overall_state == 3:
            if inverter_en:
                inverter_interface.set_mode_avoid_discharge()
            logger.info(
                "[Main] Inverter mode set to %s (_____+---+_____)",
                current_overall_state_text,
            )
        # MODE_DISCHARGE_ALLOWED_EVCC_PV
        elif current_overall_state == 4:
            if inverter_en:
                inverter_interface.api_set_max_pv_charge_rate(tgt_dc_charge_power)
                inverter_interface.set_mode_allow_discharge()
            logger.info(
                "[Main] Inverter mode set to %s (_____-+++-_____)",
                current_overall_state_text,
            )
        # MODE_DISCHARGE_ALLOWED_EVCC_MIN_PV
        elif current_overall_state == 5:
            if inverter_en:
                inverter_interface.api_set_max_pv_charge_rate(tgt_dc_charge_power)
                inverter_interface.set_mode_allow_discharge()
            logger.info(
                "[Main] Inverter mode set to %s (_____+-+-+_____)",
                current_overall_state_text,
            )
        elif current_overall_state < 0:
            logger.warning("[Main] Inverter mode not initialized yet")
        return True

    # Log the current state if no recent changes were made
    logger.info(
        "[Main] Overall state not changed recently"
        + " - remaining in current state: %s  (_____OOOOO_____)",
        current_overall_state_text,
    )
    return False

<<<<<<< HEAD

=======
>>>>>>> 2ed2d5a1
class OptimizationScheduler:
    """
    A scheduler class that manages the periodic execution of an optimization process
    in a background thread. The class is responsible for starting, stopping, and
    managing the lifecycle of the optimization service.
    Attributes:
        update_interval (int): The interval in seconds between optimization runs.
        _update_thread (threading.Thread): The background thread running the optimization loop.
        _stop_event (threading.Event): An event used to signal the thread to stop.
    Methods:
        start_update_service():
        shutdown():
        _update_state_loop():
        run_optimization():
    """

    def __init__(self, update_interval):
        self.update_interval = update_interval
        self.last_request_response = {
            "request": json.dumps(
                {
                    "status": "Awaiting first optimization run",
                },
                indent=4,
            ),
            "response": json.dumps(
                {
                    "status": "starting up",
                    "message": (
                        "The first request has been sent to EOS and is now waiting for "
                        "the completion of the first optimization run."
                    ),
                },
                indent=4,
            ),
        }
        self.current_state = {
            "request_state": None,
            "last_request_timestamp": None,
            # initialize with startup time stamp to avoid confusion in gui
            "last_response_timestamp": datetime.now(time_zone).isoformat(),
            "next_run": None,
        }
        self._update_thread = None
        self._stop_event = threading.Event()
        self.start_update_service()
        self._update_thread_inner_loop = None
        self._stop_event_inner_loop = threading.Event()
        self.__start_update_service_inner_loop()

    def get_last_request_response(self):
        """
        Returns the last request response.
        """
        return self.last_request_response

    def get_current_state(self):
        """
        Returns the current state of the optimization scheduler.
        """
        return self.current_state

    def __set_state_request(self):
        """
        Sets the current state of the optimization scheduler.
        """
        self.current_state["request_state"] = "request send"
        self.current_state["last_request_timestamp"] = datetime.now(
            time_zone
        ).isoformat()

    def __set_state_response(self):
        """
        Sets the current state of the optimization scheduler.
        """
        self.current_state["request_state"] = "response received"
        self.current_state["last_response_timestamp"] = datetime.now(
            time_zone
        ).isoformat()

    def __set_state_next_run(self, next_run_time):
        """
        Sets the current state of the optimization scheduler.
        """
        self.current_state["next_run"] = next_run_time

    def start_update_service(self):
        """
        Starts the background thread to periodically update the state.
        """
        if self._update_thread is None or not self._update_thread.is_alive():
            self._stop_event.clear()
            self._update_thread = threading.Thread(
                target=self._update_state_loop, daemon=True
            )
            self._update_thread.start()
            logger.info("[OPTIMIZATION] Update service started.")

    def _update_state_loop(self):
        """
        The loop that runs in the background thread to update the state.
        """
        while not self._stop_event.is_set():
            try:
                self.run_optimization()
            except (requests.exceptions.RequestException, ValueError, KeyError) as e:
                logger.error("[OPTIMIZATION] Error while updating state: %s", e)
                # Break the sleep interval into smaller chunks to allow immediate shutdown
            sleep_interval = self.update_interval
            while sleep_interval > 0:
                if self._stop_event.is_set():
                    return  # Exit immediately if stop event is set
                time.sleep(min(1, sleep_interval))  # Sleep in 1-second chunks
                sleep_interval -= 1

        self.start_update_service()

    def run_optimization(self):
        """
        Executes the optimization process by creating an optimization request,
        sending it to the EOS interface, processing the response, and scheduling
        the next optimization run.
        The method performs the following steps:
        1. Logs the start of a new optimization run.
        2. Creates an optimization request in JSON format and saves it to a file.
        3. Sends the optimization request to the EOS interface and retrieves the response.
        4. Adds a timestamp to the response and saves it to a file.
        5. Extracts control data from the response and, if no error is detected,
           applies the control settings and updates the control state.
        6. Calculates the time for the next optimization run and logs the sleep duration.
        Raises:
            Any exceptions raised during file operations, JSON serialization,
            or EOS interface communication will propagate to the caller.
        Notes:
            - The method assumes the presence of global variables or objects such as
              `logger`, `base_path`, `eos_interface`, `config_manager`, and `time_zone`.
            - The `config_manager.config` dictionary is expected to contain the
              necessary configuration values for "eos.timeout" and "refresh_time".
        """
        logger.info("[Main] start new run")
        # update prices
        price_interface.update_prices(
            EOS_TGT_DURATION,
            datetime.now(time_zone).replace(hour=0, minute=0, second=0, microsecond=0),
        )
        # create optimize request
        json_optimize_input = create_optimize_request()
        self.__set_state_request()

        with open(
            base_path + "/json/optimize_request.json", "w", encoding="utf-8"
        ) as file:
            json.dump(json_optimize_input, file, indent=4)

        mqtt_interface.update_publish_topics(
            {"optimization/state": {"value": self.get_current_state()["request_state"]}}
        )
        optimized_response = eos_interface.eos_set_optimize_request(
            json_optimize_input, config_manager.config["eos"]["timeout"]
        )

        json_optimize_input["timestamp"] = datetime.now(time_zone).isoformat()
        self.last_request_response["request"] = json.dumps(
            json_optimize_input, indent=4
        )
        optimized_response["timestamp"] = datetime.now(time_zone).isoformat()
        self.last_request_response["response"] = json.dumps(
            optimized_response, indent=4
        )
        self.__set_state_response()

        with open(
            base_path + "/json/optimize_response.json", "w", encoding="utf-8"
        ) as file:
            json.dump(optimized_response, file, indent=4)
        # +++++++++
        ac_charge_demand, dc_charge_demand, discharge_allowed, error = (
            eos_interface.examine_response_to_control_data(optimized_response)
        )
        if error is not True:
            setting_control_data(ac_charge_demand, dc_charge_demand, discharge_allowed)
            change_control_state()
        # +++++++++

        loop_now = datetime.now(time_zone)
        # Reset base to full minutes on the clock
        next_eval = loop_now.replace(microsecond=0)
        # Add the update interval to calculate the next evaluation time
        next_eval += timedelta(seconds=self.update_interval)
        sleeptime = (next_eval - loop_now).total_seconds()
        minutes, seconds = divmod(sleeptime, 60)
        self.__set_state_next_run(next_eval.astimezone(time_zone).isoformat())
        mqtt_interface.update_publish_topics(
            {
                "optimization/last_run": {
                    "value": self.get_current_state()["last_response_timestamp"]
                },
                "optimization/next_run": {
                    "value": self.get_current_state()["next_run"]
                },
            }
        )
        logger.info(
            "[Main] Next optimization at %s. Sleeping for %d min %.0f seconds\n",
            next_eval.strftime("%H:%M:%S"),
            minutes,
            seconds,
        )

    def __start_update_service_inner_loop(self):
        """
        Starts the background thread to periodically update the state.
        """
        if self._update_thread_inner_loop is None or not self._update_thread_inner_loop.is_alive():
            self._stop_event_inner_loop.clear()
            self._update_thread_inner_loop = threading.Thread(
                target=self.__update_state_loop_inner_loop, daemon=True
            )
            self._update_thread_inner_loop.start()
            logger.info("[OPTIMIZATION] Update service 2 started.")

    def __update_state_loop_inner_loop(self):
        """
        The loop that runs in the background thread to update the state.
        """
        while not self._stop_event_inner_loop.is_set():
            try:
                self.__run_inner_loop()
            except (requests.exceptions.RequestException, ValueError, KeyError) as e:
                logger.error(
                    "[OPTIMIZATION] Error while updating inverter data state: %s", e
                )
                # Break the sleep interval into smaller chunks to allow immediate shutdown
            sleep_interval = 15
            while sleep_interval > 0:
                if self._stop_event_inner_loop.is_set():
                    return  # Exit immediately if stop event is set
                time.sleep(min(1, sleep_interval))  # Sleep in 1-second chunks
                sleep_interval -= 1
        self.__start_update_service_inner_loop()

    def __run_inner_loop(self):
        if config_manager.config["inverter"]["type"] == "fronius_gen24":
            inverter_interface.fetch_inverter_data()
            mqtt_interface.update_publish_topics(
                {
                    "inverter/special/temperature_inverter": {
                        "value": inverter_interface.get_inverter_current_data()[
                            "DEVICE_TEMPERATURE_AMBIENTEMEAN_F32"
                        ]
                    },
                    "inverter/special/temperature_ac_module": {
                        "value": inverter_interface.get_inverter_current_data()[
                            "MODULE_TEMPERATURE_MEAN_01_F32"
                        ]
                    },
                    "inverter/special/temperature_dc_module": {
                        "value": inverter_interface.get_inverter_current_data()[
                            "MODULE_TEMPERATURE_MEAN_03_F32"
                        ]
                    },
                    "inverter/special/temperature_battery_module": {
                        "value": inverter_interface.get_inverter_current_data()[
                            "MODULE_TEMPERATURE_MEAN_04_F32"
                        ]
                    },
                    "inverter/special/fan_control_01": {
                        "value": inverter_interface.get_inverter_current_data()[
                            "FANCONTROL_PERCENT_01_F32"
                        ]
                    },
                    "inverter/special/fan_control_02": {
                        "value": inverter_interface.get_inverter_current_data()[
                            "FANCONTROL_PERCENT_02_F32"
                        ]
                    },
                }
            )
            # logger.debug(
            #     "[Main] Inverter data fetched - %s",
            #     inverter_interface.get_inverter_current_data(),
            # )

    def shutdown(self):
        """
        Stops the background thread and shuts down the update service.
        """
        if self._update_thread and self._update_thread.is_alive():
            self._stop_event.set()
            self._update_thread.join()
            logger.info("[OPTIMIZATION] Update service stopped.")
        if self._update_thread_inner_loop and self._update_thread_inner_loop.is_alive():
            self._stop_event_inner_loop.set()
            self._update_thread_inner_loop.join()
            logger.info("[OPTIMIZATION] Update service Inner Loop stopped.")


optimization_scheduler = OptimizationScheduler(
    config_manager.config["refresh_time"] * 60  # convert to seconds
)


# web server
app = Flask(__name__)


@app.route("/", methods=["GET"])
def main_page():
    """
    Renders the main page of the web application.

    This function reads the content of the 'index.html' file located in the 'web' directory
    and returns it as a rendered template string.
    """
    with open(base_path + "/web/index.html", "r", encoding="utf-8") as html_file:
        return render_template_string(html_file.read())


@app.route("/style.css", methods=["GET"])
def style_css():
    """
    Serves the CSS file for styling the web application.

    This function reads the content of the 'style.css' file located in the 'web' directory
    and returns it as a response with the appropriate content type.
    """
    with open(base_path + "/web/style.css", "r", encoding="utf-8") as css_file:
        return Response(css_file.read(), content_type="text/css")


@app.route("/json/optimize_request.json", methods=["GET"])
def get_optimize_request():
    """
    Retrieves the last optimization request and returns it as a JSON response.
    """
    return Response(
        optimization_scheduler.get_last_request_response()["request"],
        content_type="application/json",
    )


@app.route("/json/optimize_response.json", methods=["GET"])
def get_optimize_response():
    """
    Retrieves the last optimization response and returns it as a JSON response.
    """
    return Response(
        optimization_scheduler.get_last_request_response()["response"],
        content_type="application/json",
    )


@app.route("/json/current_controls.json", methods=["GET"])
def get_controls():
    """
    Returns the current demands for AC and DC charging as a JSON response.
    """
    current_ac_charge_demand = base_control.get_current_ac_charge_demand()
    current_dc_charge_demand = base_control.get_current_dc_charge_demand()
    current_discharge_allowed = base_control.get_current_discharge_allowed()
    current_battery_soc = battery_interface.get_current_soc()
    base_control.set_current_battery_soc(current_battery_soc)
    current_inverter_mode = base_control.get_current_overall_state()
    current_inverter_mode_num = base_control.get_current_overall_state_number()

    response_data = {
        "current_states": {
            "current_ac_charge_demand": current_ac_charge_demand,
            "current_dc_charge_demand": current_dc_charge_demand,
            "current_discharge_allowed": current_discharge_allowed,
            "inverter_mode": current_inverter_mode,
            "inverter_mode_num": current_inverter_mode_num,
            "override_active": base_control.get_override_active_and_endtime()[0],
            "override_end_time": base_control.get_override_active_and_endtime()[1],
        },
        "evcc": {
            "charging_state": base_control.get_current_evcc_charging_state(),
            "charging_mode": base_control.get_current_evcc_charging_mode(),
            "current_session": evcc_interface.get_current_detail_data(),
        },
        "battery": {
            "soc": current_battery_soc,
            "usable_capacity": battery_interface.get_current_usable_capacity(),
            "max_charge_power_dyn": battery_interface.get_max_charge_power(),
            "max_grid_charge_rate": config_manager.config["inverter"][
                "max_grid_charge_rate"
            ],
        },
        "inverter": {
            "inverter_special_data": (
                inverter_interface.get_inverter_current_data()
                if config_manager.config["inverter"]["type"] == "fronius_gen24"
                and inverter_interface is not None
                else None
            )
        },
        "state": optimization_scheduler.get_current_state(),
        "eos_connect_version": __version__,
        "timestamp": datetime.now(time_zone).isoformat(),
        "api_version": "0.0.1",
    }
    return Response(
        json.dumps(response_data, indent=4), content_type="application/json"
    )


@app.route("/controls/mode_override", methods=["POST"])
def handle_mode_override():
    """
    Handles a POST request to override the inverter mode.

    Expects a JSON payload with the following structure:
    {
        "mode": <int>,  # The mode to override (0, 1, 2, etc.)
        "duration": <int>  # Duration in minutes for the override
    }

    Returns:
        A JSON response indicating success or failure.
    """
    try:
        data = request.get_json()
        if (
            not data
            or "mode" not in data
            or "duration" not in data
            or "grid_charge_power" not in data
        ):
            return Response(
                json.dumps({"error": "Invalid payload"}),
                status=400,
                content_type="application/json",
            )

        mode = int(data["mode"])
        duration_string = data["duration"]  # 00:00, 00:30, 01:00 ...
        duration_hh = duration_string.split(":")[0]
        duration_mm = duration_string.split(":")[1]
        duration = int(duration_hh) * 60 + int(duration_mm)
        grid_charge_power = float(data["grid_charge_power"])

        # Validate mode and duration
        if mode < -2 or mode > 2:
            return Response(
                json.dumps({"error": "Invalid mode value"}),
                status=400,
                content_type="application/json",
            )
        if duration <= 0 and duration <= 12 * 60:
            return Response(
                json.dumps(
                    {
                        "error": "Duration must be greater than 0 and less/ equal than 12 hours"
                    }
                ),
                status=400,
                content_type="application/json",
            )
        if (
            grid_charge_power < 0.5
            and grid_charge_power
            <= config_manager.config["inverter"]["max_grid_charge_rate"] / 1000
        ):
            return Response(
                json.dumps(
                    {
                        "error": "Grid charge power must be greater than 0"
                        + " and less / equal than max grid charge rate"
                    }
                ),
                status=400,
                content_type="application/json",
            )

        # Apply the override
        base_control.set_mode_override(mode, duration, grid_charge_power)
        change_control_state()
        if mode == -1:
            logger.info("[Main] Mode override deactivated")
        else:
            logger.info(
                "[Main] Mode override applied: mode=%s, duration=%d minutes",
                base_control.get_state_mapping(mode),
                duration,
            )

        return Response(
            json.dumps({"status": "success", "message": "Mode override applied"}),
            content_type="application/json",
        )
    except ValueError as e:
        logger.error("[Main] Value error in mode override: %s", e)
        return Response(
            json.dumps({"error": "Invalid input"}),
            status=400,
            content_type="application/json",
        )
    except TypeError as e:
        logger.error("[Main] Type error in mode override: %s", e)
        return Response(
            json.dumps({"error": "Invalid data type"}),
            status=400,
            content_type="application/json",
        )
    except KeyError as e:
        logger.error("[Main] Key error in mode override: %s", e)
        return Response(
            json.dumps({"error": "Missing or invalid key in input data"}),
            status=400,
            content_type="application/json",
        )


if __name__ == "__main__":
    http_server = WSGIServer(
        ("0.0.0.0", config_manager.config["eos_connect_web_port"]),
        app,
        log=None,
        error_log=logger,
    )

    try:
        http_server.serve_forever()
    except KeyboardInterrupt:
        logger.info("[Main] Shutting down EOS connect")
        optimization_scheduler.shutdown()
        base_control.shutdown()
        http_server.stop()
        logger.info("[Main] HTTP server stopped")

        # restore the old config
        if (
            config_manager.config["inverter"]["type"] == "fronius_gen24"
            and inverter_interface is not None
        ):
            inverter_interface.shutdown()
        mqtt_interface.shutdown()
        evcc_interface.shutdown()
        battery_interface.shutdown()
        logger.info("[Main] Server stopped")
    finally:
        logger.info("[Main] Cleanup complete. Exiting.")
        sys.exit(0)<|MERGE_RESOLUTION|>--- conflicted
+++ resolved
@@ -598,10 +598,6 @@
     )
     return False
 
-<<<<<<< HEAD
-
-=======
->>>>>>> 2ed2d5a1
 class OptimizationScheduler:
     """
     A scheduler class that manages the periodic execution of an optimization process
